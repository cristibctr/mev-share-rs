#![warn(missing_docs, unreachable_pub, unused_crate_dependencies)]
#![deny(unused_must_use, rust_2018_idioms)]
#![doc(test(
    no_crate_inject,
    attr(deny(warnings, rust_2018_idioms), allow(dead_code, unused_variables))
))]

//! Rust client implementation for the [MEV-share protocol](https://github.com/flashbots/mev-share)

<<<<<<< HEAD
mod client;
pub use client::*;

pub mod types;
=======
pub mod sse;
pub use sse::EventClient;
>>>>>>> bccab1ff
<|MERGE_RESOLUTION|>--- conflicted
+++ resolved
@@ -7,12 +7,5 @@
 
 //! Rust client implementation for the [MEV-share protocol](https://github.com/flashbots/mev-share)
 
-<<<<<<< HEAD
-mod client;
-pub use client::*;
-
-pub mod types;
-=======
 pub mod sse;
-pub use sse::EventClient;
->>>>>>> bccab1ff
+pub use sse::EventClient;