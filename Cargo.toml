[workspace]
members = [
    "crates/mev-share-backend",
    "crates/mev-share-sse",
    "crates/mev-share-rpc-api",
    "crates/mev-share",

    # Internal
    "examples"
]

# Explicitly set the resolver to version 2, which is the default for packages with edition >= 2021
# https://doc.rust-lang.org/edition-guide/rust-2021/default-cargo-resolver.html
resolver = "2"

[workspace.package]
version = "0.1.4"
edition = "2021"
rust-version = "1.70"
authors = ["mev-share-rs devs"]
license = "MIT OR Apache-2.0"
homepage = "https://github.com/paradigmxyz/mev-share-rs"
repository ="https://github.com/paradigmxyz/mev-share-rs"

[workspace.dependencies]
## workspace crates
mev-share = { version = "0.1.4", path = "crates/mev-share" }
mev-share-sse = { version = "0.1.4", path = "crates/mev-share-sse" }
mev-share-rpc-api = { version = "0.1.4", path = "crates/mev-share-rpc-api" }

## eth
ethers-core = { version = "2.0", default-features = false }
ethers-signers = "2.0"

## net
http = "0.2.9"
tower = "0.4"
hyper = "0.14"

## async
futures-util = "0.3"
<<<<<<< HEAD
tokio = "1"
=======
async-trait = "0.1"
>>>>>>> fcc32b76

## misc
serde_json = "1.0"
serde = { version = "1.0", features = ["derive"] }
tracing = "0.1"
thiserror = "1.0"<|MERGE_RESOLUTION|>--- conflicted
+++ resolved
@@ -39,11 +39,8 @@
 
 ## async
 futures-util = "0.3"
-<<<<<<< HEAD
 tokio = "1"
-=======
 async-trait = "0.1"
->>>>>>> fcc32b76
 
 ## misc
 serde_json = "1.0"
