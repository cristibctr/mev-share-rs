[workspace]
members = [
    "crates/mev-share-backend",
    "crates/mev-share-sse",
    "crates/mev-share-rpc-api",
    "crates/mev-share",

    # Internal
    "examples",
]

# Explicitly set the resolver to version 2, which is the default for packages with edition >= 2021
# https://doc.rust-lang.org/edition-guide/rust-2021/default-cargo-resolver.html
resolver = "2"

[workspace.package]
version = "0.1.4"
edition = "2021"
rust-version = "1.70"
authors = ["mev-share-rs devs"]
license = "MIT OR Apache-2.0"
homepage = "https://github.com/paradigmxyz/mev-share-rs"
repository = "https://github.com/paradigmxyz/mev-share-rs"

[workspace.dependencies]
## workspace crates
mev-share = { path = "crates/mev-share" }
mev-share-sse = { path = "crates/mev-share-sse" }
mev-share-rpc-api = { path = "crates/mev-share-rpc-api" }

## eth
<<<<<<< HEAD
alloy-primitives = { version = "0.8.0", features = ["serde"] }
ethers-core = { version = "2.0", default-features = false }
ethers-signers = "2.0"
ethers-providers = "2.0.14"
=======
alloy-primitives = { version = "0.8", features = ["serde"] }
alloy = { version = "0.8", features = ["full", "json-rpc", "signers", "serde", "rpc-types-mev"]}
>>>>>>> b9bb4fc3

## net
http = "1.3.1"
tower = "0.4"
hyper = "1.6.0"
jsonrpsee = "0.24.7"

## async
futures-util = "0.3"
tokio = "=1.41.1"
async-trait = "0.1"

## misc
serde_json = "1.0"
serde = { version = "1.0", features = ["derive"] }
tracing = "0.1"
thiserror = "1.0"
<<<<<<< HEAD
reqwest = "0.12.12"

[patch.crates-io]
c-kzg = { git = "https://github.com/cristibctr/c-kzg-4844", branch = "v1.0.3"}
tokio = { git = "https://github.com/cristibctr/tokio-wasix", branch = "wasix-1.41.1" }
socket2 = { git = "https://github.com/cristibctr/socket2.git", branch = "v0.5.8" }
socket3 = { git = "https://github.com/cristibctr/socket2.git", branch = "v0.6.0", package = "socket2" }
hostname = { git = "https://github.com/cristibctr/hostname", branch = "master"}
libc = { git = "https://github.com/cristibctr/libc-0.2.169", branch = "wasix-0.2.169" }
metrics-process = { git = "https://github.com/cristibctr/rs-metrics-process", branch = "feat/add-wasm-support" }
jsonrpsee = { git = "https://github.com/cristibctr/jsonrpsee", branch = "v0.24.7-wasix" }
jsonrpsee-core = { git = "https://github.com/cristibctr/jsonrpsee", branch = "v0.24.7-wasix" }
jsonrpsee-server = { git = "https://github.com/cristibctr/jsonrpsee", branch = "v0.24.7-wasix" }
jsonrpsee-http-client = { git = "https://github.com/cristibctr/jsonrpsee", branch = "v0.24.7-wasix" }
jsonrpsee-types = { git = "https://github.com/cristibctr/jsonrpsee", branch = "v0.24.7-wasix" }
getrandom = { git = "https://github.com/cristibctr/getrandom", branch = "feat/add-wasm-support-0.3.1" }
procfs = { git = "https://github.com/cristibctr/procfs", branch = "feat/add-wasm-support" }
rustix = { git = "https://github.com/cristibctr/rustix", branch = "feat/add-wasm-support" }
crossterm = { git = "https://github.com/cristibctr/crossterm", branch = "feat/add-wasm-support" }
mio = { git = "https://github.com/cristibctr/mio", branch = "v1.0.1" }
parking_lot = { git = "https://github.com/cristibctr/parking_lot", branch = "master" }
reqwest = { git = "https://github.com/cristibctr/reqwest", branch = "master" }
hyper-util = { git = "https://github.com/cristibctr/hyper-util", branch = "master" }
discv5 = { git = "https://github.com/cristibctr/discv5", rev = "v0.8.1" }
interprocess = { git = "https://github.com/cristibctr/interprocess", branch = "main" }
hickory-resolver = { git = "https://github.com/cristibctr/hickory-dns", branch = "v0.25.0-alpha.5" }
futures-utils-wasm = { git = "https://github.com/cristibctr/futures-utils-wasm", branch = "main" }
rustls-native-certs = { git = "https://github.com/cristibctr/rustls-native-certs", branch = "main"}
alloy-consensus = { git = "https://github.com/cristibctr/alloy", branch = "v0.9.2-wasix"}
alloy-eips = { git = "https://github.com/cristibctr/alloy", branch = "v0.9.2-wasix"}
alloy-genesis = { git = "https://github.com/cristibctr/alloy", branch = "v0.9.2-wasix"}
alloy-json-rpc = { git = "https://github.com/cristibctr/alloy", branch = "v0.9.2-wasix"}
alloy-network = { git = "https://github.com/cristibctr/alloy", branch = "v0.9.2-wasix"}
alloy-network-primitives = { git = "https://github.com/cristibctr/alloy", branch = "v0.9.2-wasix"}
alloy-node-bindings = { git = "https://github.com/cristibctr/alloy", branch = "v0.9.2-wasix"}
alloy-provider = { git = "https://github.com/cristibctr/alloy", branch = "v0.9.2-wasix"}
alloy-pubsub = { git = "https://github.com/cristibctr/alloy", branch = "v0.9.2-wasix"}
alloy-rpc-client = { git = "https://github.com/cristibctr/alloy", branch = "v0.9.2-wasix"}
alloy-rpc-types = { git = "https://github.com/cristibctr/alloy", branch = "v0.9.2-wasix"}
alloy-rpc-types-admin = { git = "https://github.com/cristibctr/alloy", branch = "v0.9.2-wasix"}
alloy-rpc-types-anvil = { git = "https://github.com/cristibctr/alloy", branch = "v0.9.2-wasix"}
alloy-rpc-types-beacon = { git = "https://github.com/cristibctr/alloy", branch = "v0.9.2-wasix"}
alloy-rpc-types-debug = { git = "https://github.com/cristibctr/alloy", branch = "v0.9.2-wasix"}
alloy-rpc-types-engine = { git = "https://github.com/cristibctr/alloy", branch = "v0.9.2-wasix"}
alloy-rpc-types-eth = { git = "https://github.com/cristibctr/alloy", branch = "v0.9.2-wasix"}
alloy-rpc-types-mev = { git = "https://github.com/cristibctr/alloy", branch = "v0.9.2-wasix"}
alloy-rpc-types-trace = { git = "https://github.com/cristibctr/alloy", branch = "v0.9.2-wasix"}
alloy-rpc-types-txpool = { git = "https://github.com/cristibctr/alloy", branch = "v0.9.2-wasix"}
alloy-serde = { git = "https://github.com/cristibctr/alloy", branch = "v0.9.2-wasix"}
alloy-signer = { git = "https://github.com/cristibctr/alloy", branch = "v0.9.2-wasix"}
alloy-signer-local = { git = "https://github.com/cristibctr/alloy", branch = "v0.9.2-wasix"}
alloy-transport = { git = "https://github.com/cristibctr/alloy", branch = "v0.9.2-wasix"}
alloy-transport-http = { git = "https://github.com/cristibctr/alloy", branch = "v0.9.2-wasix"}
alloy-transport-ipc = { git = "https://github.com/cristibctr/alloy", branch = "v0.9.2-wasix"}
alloy-transport-ws = { git = "https://github.com/cristibctr/alloy", branch = "v0.9.2-wasix"}
wait-timeout = { git = "https://github.com/cristibctr/wait-timeout", branch = "main"}
rusty-fork = {git = "https://github.com/cristibctr/rusty-fork", branch = "master"}
tempfile = {git = "https://github.com/cristibctr/tempfile", branch = "v3.16.0"}
reth = {git = "https://github.com/cristibctr/reth", branch = "v1.1.5"}
home = {git = "https://github.com/cristibctr/cargo", branch = "home-v0.5.10"}
rusqlite = {git = "https://github.com/cristibctr/rusqlite", branch = "v0.27.0"}
libsqlite3-sys = {git = "https://github.com/cristibctr/rusqlite", branch = "v0.27.0"}
ethers-signers = {git = "https://github.com/cristibctr/ethers-rs", branch = "master"}
ethers-core = {git = "https://github.com/cristibctr/ethers-rs", branch = "master"}
=======
rand = "0.8.5"
>>>>>>> b9bb4fc3
<|MERGE_RESOLUTION|>--- conflicted
+++ resolved
@@ -29,15 +29,8 @@
 mev-share-rpc-api = { path = "crates/mev-share-rpc-api" }
 
 ## eth
-<<<<<<< HEAD
-alloy-primitives = { version = "0.8.0", features = ["serde"] }
-ethers-core = { version = "2.0", default-features = false }
-ethers-signers = "2.0"
-ethers-providers = "2.0.14"
-=======
 alloy-primitives = { version = "0.8", features = ["serde"] }
 alloy = { version = "0.8", features = ["full", "json-rpc", "signers", "serde", "rpc-types-mev"]}
->>>>>>> b9bb4fc3
 
 ## net
 http = "1.3.1"
@@ -55,7 +48,7 @@
 serde = { version = "1.0", features = ["derive"] }
 tracing = "0.1"
 thiserror = "1.0"
-<<<<<<< HEAD
+rand = "0.8.5"
 reqwest = "0.12.12"
 
 [patch.crates-io]
@@ -119,7 +112,4 @@
 rusqlite = {git = "https://github.com/cristibctr/rusqlite", branch = "v0.27.0"}
 libsqlite3-sys = {git = "https://github.com/cristibctr/rusqlite", branch = "v0.27.0"}
 ethers-signers = {git = "https://github.com/cristibctr/ethers-rs", branch = "master"}
-ethers-core = {git = "https://github.com/cristibctr/ethers-rs", branch = "master"}
-=======
-rand = "0.8.5"
->>>>>>> b9bb4fc3
+ethers-core = {git = "https://github.com/cristibctr/ethers-rs", branch = "master"}