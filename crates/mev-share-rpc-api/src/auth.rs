//! A layer responsible for implementing flashbots-style authentication
//! by signing the request body with a private key and adding the signature
//! to the request headers.

use std::{
    error::Error,
    task::{Context, Poll},
};

use alloy::{hex, signers::Signer};
use alloy_primitives::{keccak256, B256};
use futures_util::future::BoxFuture;

use http::{header::HeaderValue, HeaderName, Request};
use reqwest::Body;

use tower::{Layer, Service};

static FLASHBOTS_HEADER: HeaderName = HeaderName::from_static("x-flashbots-signature");

/// Layer that applies [`FlashbotsSigner`] which adds a request header with a signed payload.
#[derive(Clone)]
pub struct FlashbotsSignerLayer<S> {
    signer: S,
}

impl<S> FlashbotsSignerLayer<S> {
    /// Creates a new [`FlashbotsSignerLayer`] with the given signer.
    pub fn new(signer: S) -> Self {
        FlashbotsSignerLayer { signer }
    }
}

impl<S: Clone, I> Layer<I> for FlashbotsSignerLayer<S> {
    type Service = FlashbotsSigner<S, I>;

    fn layer(&self, inner: I) -> Self::Service {
        FlashbotsSigner { signer: self.signer.clone(), inner }
    }
}

/// Middleware that signs the request body and adds the signature to the x-flashbots-signature
/// header. For more info, see <https://docs.flashbots.net/flashbots-auction/searchers/advanced/rpc-endpoint#authentication>
#[derive(Clone)]
pub struct FlashbotsSigner<S, I> {
    signer: S,
    inner: I,
}

impl<S, I> Service<Request<Body>> for FlashbotsSigner<S, I>
where
    I: Service<Request<Body>> + Clone + Send + 'static,
    I::Future: Send,
    I::Error: Into<Box<dyn Error + Send + Sync>> + 'static,
    S: Signer + Clone + Send + Sync + 'static,
{
    type Response = I::Response;
    type Error = Box<dyn Error + Send + Sync>;
    type Future = BoxFuture<'static, Result<Self::Response, Self::Error>>;

    fn poll_ready(&mut self, cx: &mut Context<'_>) -> Poll<Result<(), Self::Error>> {
        self.inner.poll_ready(cx).map_err(Into::into)
    }

    fn call(&mut self, request: Request<Body>) -> Self::Future {
        let clone = self.inner.clone();
        // wait for service to be ready
        let mut inner = std::mem::replace(&mut self.inner, clone);
        let signer = self.signer.clone();

        let (mut parts, body) = request.into_parts();

        // if method is not POST, return an error.
        if parts.method != http::Method::POST {
            return Box::pin(async move {
                Err(format!("Invalid method: {}", parts.method.as_str()).into())
            })
        }

        // if content-type is not json, or signature already exists, just pass through the request
        let is_json = parts
            .headers
            .get(http::header::CONTENT_TYPE)
            .map(|v| v == HeaderValue::from_static("application/json"))
            .unwrap_or(false);
        let has_sig = parts.headers.contains_key(FLASHBOTS_HEADER.clone());

        if !is_json || has_sig {
            return Box::pin(async move {
                let request = Request::from_parts(parts, body);
                inner.call(request).await.map_err(Into::into)
            })
        }

        // otherwise, sign the request body and add the signature to the header
        Box::pin(async move {
            let body_bytes = body.as_bytes().unwrap().to_vec();

            // sign request body and insert header
<<<<<<< HEAD
            let signature = signer
                .sign_message(format!("0x{:x}", H256::from(keccak256(&body_bytes[..]))))
                .await?;

            let header_val =
                HeaderValue::from_str(&format!("{:?}:0x{}", signer.address(), signature))
                    .expect("Header contains invalid characters");
=======
            let signature = signer.sign_message(keccak256(body_bytes.as_ref()).as_slice()).await?;

            let header_val = HeaderValue::from_str(&format!(
                "{:?}:0x{}",
                signer.address(),
                hex::encode(signature.as_bytes().as_slice())
            ))
            .expect("Header contains invalid characters");
>>>>>>> b9bb4fc3
            parts.headers.insert(FLASHBOTS_HEADER.clone(), header_val);

            let request = Request::from_parts(parts, Body::from(body_bytes.clone()));
            inner.call(request).await.map_err(Into::into)
        })
    }
}

#[cfg(test)]
mod tests {
    use super::*;
    use alloy::signers::local::PrivateKeySigner;
    use alloy_primitives::PrimitiveSignature;
    use http::Response;
<<<<<<< HEAD
    use reqwest::Body;
    use std::convert::Infallible;
=======
    use hyper::Body;
    use std::{convert::Infallible, str::FromStr};
>>>>>>> b9bb4fc3
    use tower::{service_fn, ServiceExt};

    #[tokio::test]
    async fn test_signature() {
        let fb_signer: PrivateKeySigner =
            "4c0883a69102937d6231471b5dbb6204fe5129617082792ae468d01a3f362318".parse().unwrap();

        // mock service that returns the request headers
        let svc = FlashbotsSigner {
            signer: fb_signer.clone(),
            inner: service_fn(|_req: Request<Body>| async {
                let (parts, _) = _req.into_parts();

                let mut res = Response::builder();
                for (k, v) in parts.headers.iter() {
                    res = res.header(k, v);
                }
                let res = res.body(Body::empty()).unwrap();
                Ok::<_, Infallible>(res)
            }),
        };

        // build request
        let bytes = vec![1u8; 32];
        let req = Request::builder()
            .method(http::Method::POST)
            .header(http::header::CONTENT_TYPE, "application/json")
            .body(Body::from(bytes.clone()))
            .unwrap();

        let res = svc.oneshot(req).await.unwrap();

        let header = res.headers().get("x-flashbots-signature").unwrap();
        let header = header.to_str().unwrap();
        let header = header.split(":0x").collect::<Vec<_>>();
        let header_address = header[0];
        let header_signature = header[1];
        let header_signature = PrimitiveSignature::from_str(header_signature).unwrap();

        let signer_address = format!("{:?}", fb_signer.address());
        let expected_signature =
            fb_signer.sign_message(keccak256(bytes.clone()).as_slice()).await.unwrap();

        // verify that the header contains expected address and signature
        assert_eq!(header_address, signer_address);
        assert_eq!(header_signature, expected_signature);
    }

    #[tokio::test]
    async fn test_skips_non_json() {
        let fb_signer: PrivateKeySigner =
            "4c0883a69102937d6231471b5dbb6204fe5129617082792ae468d01a3f362318".parse().unwrap();

        // mock service that returns the request headers
        let svc = FlashbotsSigner {
            signer: fb_signer.clone(),
            inner: service_fn(|_req: Request<Body>| async {
                let (parts, _) = _req.into_parts();

                let mut res = Response::builder();
                for (k, v) in parts.headers.iter() {
                    res = res.header(k, v);
                }
                let res = res.body(Body::empty()).unwrap();
                Ok::<_, Infallible>(res)
            }),
        };

        // build plain text request
        let bytes = vec![1u8; 32];
        let req = Request::builder()
            .method(http::Method::POST)
            .header(http::header::CONTENT_TYPE, "text/plain")
            .body(Body::from(bytes.clone()))
            .unwrap();

        let res = svc.oneshot(req).await.unwrap();

        // response should not contain a signature header
        let header = res.headers().get("x-flashbots-signature");
        assert!(header.is_none());
    }

    #[tokio::test]
    async fn test_returns_error_when_not_post() {
        let fb_signer: PrivateKeySigner =
            "4c0883a69102937d6231471b5dbb6204fe5129617082792ae468d01a3f362318".parse().unwrap();

        // mock service that returns the request headers
        let svc = FlashbotsSigner {
            signer: fb_signer.clone(),
            inner: service_fn(|_req: Request<Body>| async {
                let (parts, _) = _req.into_parts();

                let mut res = Response::builder();
                for (k, v) in parts.headers.iter() {
                    res = res.header(k, v);
                }
                let res = res.body(Body::empty()).unwrap();
                Ok::<_, Infallible>(res)
            }),
        };

        // build plain text request
        let bytes = vec![1u8; 32];
        let req = Request::builder()
            .method(http::Method::GET)
            .header(http::header::CONTENT_TYPE, "application/json")
            .body(Body::from(bytes.clone()))
            .unwrap();

        let res = svc.oneshot(req).await;

        // should be an error
        assert!(res.is_err());
    }
}<|MERGE_RESOLUTION|>--- conflicted
+++ resolved
@@ -97,16 +97,7 @@
             let body_bytes = body.as_bytes().unwrap().to_vec();
 
             // sign request body and insert header
-<<<<<<< HEAD
-            let signature = signer
-                .sign_message(format!("0x{:x}", H256::from(keccak256(&body_bytes[..]))))
-                .await?;
-
-            let header_val =
-                HeaderValue::from_str(&format!("{:?}:0x{}", signer.address(), signature))
-                    .expect("Header contains invalid characters");
-=======
-            let signature = signer.sign_message(keccak256(body_bytes.as_ref()).as_slice()).await?;
+            let signature = signer.sign_message(keccak256(&body_bytes[..]).as_slice()).await?;
 
             let header_val = HeaderValue::from_str(&format!(
                 "{:?}:0x{}",
@@ -114,7 +105,6 @@
                 hex::encode(signature.as_bytes().as_slice())
             ))
             .expect("Header contains invalid characters");
->>>>>>> b9bb4fc3
             parts.headers.insert(FLASHBOTS_HEADER.clone(), header_val);
 
             let request = Request::from_parts(parts, Body::from(body_bytes.clone()));
@@ -129,13 +119,8 @@
     use alloy::signers::local::PrivateKeySigner;
     use alloy_primitives::PrimitiveSignature;
     use http::Response;
-<<<<<<< HEAD
     use reqwest::Body;
-    use std::convert::Infallible;
-=======
-    use hyper::Body;
     use std::{convert::Infallible, str::FromStr};
->>>>>>> b9bb4fc3
     use tower::{service_fn, ServiceExt};
 
     #[tokio::test]
